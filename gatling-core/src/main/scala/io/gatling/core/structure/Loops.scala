--- conflicted
+++ resolved
@@ -53,17 +53,6 @@
     )
   }
 
-<<<<<<< HEAD
-  // we need these overrides because we can't add an Int => Expression[FiniteDuration] that would clash with Int => Expression[Any]
-  def during(duration: FiniteDuration)(chain: ChainBuilder): B =
-    during(duration.expressionSuccess)(chain)
-  def during(duration: FiniteDuration, counterName: String)(chain: ChainBuilder): B =
-    during(duration.expressionSuccess, counterName)(chain)
-  def during(duration: FiniteDuration, exitASAP: Boolean)(chain: ChainBuilder): B =
-    during(duration.expressionSuccess, exitASAP = exitASAP)(chain)
-  def during(duration: FiniteDuration, counterName: String, exitASAP: Boolean)(chain: ChainBuilder): B =
-    during(duration.expressionSuccess, counterName, exitASAP)(chain)
-=======
   // we need these overrides because we can't add an Int => Expression[FiniteDuration]
   // that would clash with Int => Expression[Any] when need for queryParam
   def during(duration: Int)(chain: ChainBuilder): B =
@@ -74,7 +63,6 @@
     during(duration.seconds.expressionSuccess, exitASAP = exitASAP)(chain)
   def during(duration: Int, counterName: String, exitASAP: Boolean)(chain: ChainBuilder): B =
     during(duration.seconds.expressionSuccess, counterName, exitASAP)(chain)
->>>>>>> 88aec6d1
 
   @SuppressWarnings(Array("org.wartremover.warts.DefaultArguments"))
   def during(duration: Expression[FiniteDuration], counterName: String = UUID.randomUUID.toString, exitASAP: Boolean = true)(chain: ChainBuilder): B =
@@ -111,44 +99,6 @@
           conditionValue <- condition(session)
         } yield conditionValue && clock.nowMillis - session.loopTimestampValue(counterName) <= durationValue.toMillis
 
-<<<<<<< HEAD
-  // we need these overrides because we can't add an Int => Expression[FiniteDuration] that would clash with Int => Expression[Any]
-  def asLongAsDuring(condition: Expression[Boolean], duration: FiniteDuration)(chain: ChainBuilder): B =
-    asLongAsDuring(condition, duration.expressionSuccess)(chain)
-  def asLongAsDuring(condition: Expression[Boolean], duration: FiniteDuration, counterName: String)(chain: ChainBuilder): B =
-    asLongAsDuring(condition, duration.expressionSuccess, counterName)(chain)
-  def asLongAsDuring(condition: Expression[Boolean], duration: FiniteDuration, exitASAP: Boolean)(chain: ChainBuilder): B =
-    asLongAsDuring(condition, duration.expressionSuccess, exitASAP = exitASAP)(chain)
-  def asLongAsDuring(condition: Expression[Boolean], duration: FiniteDuration, counterName: String, exitASAP: Boolean)(chain: ChainBuilder): B =
-    asLongAsDuring(condition, duration.expressionSuccess, counterName, exitASAP)(chain)
-
-  @SuppressWarnings(Array("org.wartremover.warts.DefaultArguments"))
-  def asLongAsDuring(
-      condition: Expression[Boolean],
-      duration: Expression[FiniteDuration],
-      counterName: String = UUID.randomUUID.toString,
-      exitASAP: Boolean = true
-  )(chain: ChainBuilder): B =
-    clockBasedLoop(continueCondition(condition, duration, counterName), chain, counterName, exitASAP, AsLongAsDuringLoopType)
-
-  // we need these overrides because we can't add an Int => Expression[FiniteDuration] that would clash with Int => Expression[Any]
-  def doWhileDuring(condition: Expression[Boolean], duration: FiniteDuration)(chain: ChainBuilder): B =
-    doWhileDuring(condition, duration.expressionSuccess)(chain)
-  def doWhileDuring(condition: Expression[Boolean], duration: FiniteDuration, counterName: String)(chain: ChainBuilder): B =
-    doWhileDuring(condition, duration.expressionSuccess, counterName)(chain)
-  def doWhileDuring(condition: Expression[Boolean], duration: FiniteDuration, exitASAP: Boolean)(chain: ChainBuilder): B =
-    doWhileDuring(condition, duration.expressionSuccess, exitASAP = exitASAP)(chain)
-  def doWhileDuring(condition: Expression[Boolean], duration: FiniteDuration, counterName: String, exitASAP: Boolean)(chain: ChainBuilder): B =
-    doWhileDuring(condition, duration.expressionSuccess, counterName, exitASAP)(chain)
-
-  @SuppressWarnings(Array("org.wartremover.warts.DefaultArguments"))
-  def doWhileDuring(
-      condition: Expression[Boolean],
-      duration: Expression[FiniteDuration],
-      counterName: String = UUID.randomUUID.toString,
-      exitASAP: Boolean = true
-  )(chain: ChainBuilder): B =
-=======
   // we need all those overloads because of Scala bug with implicit conversions inference
   def asLongAsDuring[D](condition: String, duration: Int)(chain: ChainBuilder): B =
     asLongAsDuring(condition, duration, UUID.randomUUID.toString)(chain)
@@ -220,7 +170,6 @@
   def doWhileDuring[D](condition: Expression[Boolean], duration: Expression[FiniteDuration], exitASAP: Boolean)(chain: ChainBuilder): B =
     doWhileDuring(condition, duration, UUID.randomUUID.toString, exitASAP)(chain)
   def doWhileDuring[D](condition: Expression[Boolean], duration: Expression[FiniteDuration], counterName: String, exitASAP: Boolean)(chain: ChainBuilder): B =
->>>>>>> 88aec6d1
     clockBasedLoop(continueCondition(condition, duration, counterName), chain, counterName, exitASAP, DoWhileDuringType)
 
   private def simpleLoop(
