package io.gatling.core.structure

import org.specs2.mutable.Specification
import io.gatling.core.Predef._
import io.gatling.core.config.Protocols
import io.gatling.core.session.Session
import org.junit.runner.RunWith
import org.specs2.runner.JUnitRunner
import io.gatling.core.test.ActorSupport

@RunWith(classOf[JUnitRunner])
class ExecsSpec extends Specification {
<<<<<<< HEAD
  sequential
  isolated

  "Execs" should {
    "wrap Scenarios in chains, using exec" in ActorSupport { testKit =>
      import testKit._
      val testScenario = scenario("Test Scenario").exec { session =>
        self ! "Message 2"
        session
      }

      val chainBuilder = exec { session =>
        self ! "Message 1"
        session
      }
        .exec(testScenario)
        .exec { session =>
          self ! "Message 3"
          session
        }

      val chain = chainBuilder.build(self, Protocols())
      val session = Session("TestScenario", "testUser")
      chain ! session
      /*
			 * We're cheating slightly by assuming messages will be delivered
			 * in order (technically, Akka doesn't guarantee transitive
			 * ordering, although within the same JVM ordering is generally
			 * transitive) as it gives us more informative error messages.
			 */
      expectMsg("Message 1")
      expectMsg("Message 2")
      expectMsg("Message 3")
      expectMsg(session)
      expectNoMsg
      success
    }
  }
=======
//  "Execs" should {
//    "wrap Scenarios in chains, using exec" in new ActorSupport {
//      val testScenario = scenario("Test Scenario").exec { session =>
//        self ! "Message 2"
//        session
//      }
//
//      val chainBuilder = exec { session =>
//        self ! "Message 1"
//        session
//      }
//        .exec(testScenario)
//        .exec { session =>
//          self ! "Message 3"
//          session
//        }
//
//      val chain = chainBuilder.build(self, Protocols())
//      val session = Session("TestScenario", "testUser")
//      chain ! session
//      /*
//			 * We're cheating slightly by assuming messages will be delivered
//			 * in order (technically, Akka doesn't guarantee transitive
//			 * ordering, although within the same JVM ordering is generally
//			 * transitive) as it gives us more informative error messages.
//			 */
//      expectMsg("Message 1")
//      expectMsg("Message 2")
//      expectMsg("Message 3")
//      expectMsg(session)
//      expectNoMsg
//    }
//  }
>>>>>>> 4cee7c92
}<|MERGE_RESOLUTION|>--- conflicted
+++ resolved
@@ -10,9 +10,6 @@
 
 @RunWith(classOf[JUnitRunner])
 class ExecsSpec extends Specification {
-<<<<<<< HEAD
-  sequential
-  isolated
 
   "Execs" should {
     "wrap Scenarios in chains, using exec" in ActorSupport { testKit =>
@@ -49,39 +46,4 @@
       success
     }
   }
-=======
-//  "Execs" should {
-//    "wrap Scenarios in chains, using exec" in new ActorSupport {
-//      val testScenario = scenario("Test Scenario").exec { session =>
-//        self ! "Message 2"
-//        session
-//      }
-//
-//      val chainBuilder = exec { session =>
-//        self ! "Message 1"
-//        session
-//      }
-//        .exec(testScenario)
-//        .exec { session =>
-//          self ! "Message 3"
-//          session
-//        }
-//
-//      val chain = chainBuilder.build(self, Protocols())
-//      val session = Session("TestScenario", "testUser")
-//      chain ! session
-//      /*
-//			 * We're cheating slightly by assuming messages will be delivered
-//			 * in order (technically, Akka doesn't guarantee transitive
-//			 * ordering, although within the same JVM ordering is generally
-//			 * transitive) as it gives us more informative error messages.
-//			 */
-//      expectMsg("Message 1")
-//      expectMsg("Message 2")
-//      expectMsg("Message 3")
-//      expectMsg(session)
-//      expectNoMsg
-//    }
-//  }
->>>>>>> 4cee7c92
 }